__include__: 'darts.yaml' # defaults are loaded from this file

common:
  yaml_log: False
  log_prefix: ''
  toy_mode:
    max_batches: 21
    train_batch: 128
    test_batch: 128
    seed_train_epochs: 2
    post_train_epochs: 2

nas:
  eval:
    final_desc_foldername: '$expdir/model_desc_gallery' # 
    model_desc:
      cell_post_op: 'proj_channels'
      n_cells_multiplier: 1.5
    loader:
      train_batch: 64
  search:
    final_desc_foldername: '$expdir/model_desc_gallery' # the gallery of models that eval will train from scratch
    petridish:
      convex_hull_eps: 0.025 # tolerance 
      max_parent_samples: 10000000 # maximum number of trials in the parent pool sampler function before giving up and returning a random parent model
      max_madd: 200000000 # if any parent model reaches this many multiply-additions then the search is terminated or it it reaches maximum number of parent pool size
<<<<<<< HEAD
      max_parent_models: 80 # if the pool of parent models reaches this size then search is terminated or if it reaches max multiply-adds
=======
      max_parent_models: 20 # if the pool of parent models reaches this size then search is terminated or if it reaches max multiply-adds
>>>>>>> e07ca940
    search_iters: 4
    pareto:
      max_cells: 8
      max_reductions: 3
      max_nodes: 1
      enabled: True # if false then there will only be one seed model. if true a number of seed models with different number of cells, reductions and nodes will be used to initialize the search. this provides more coverage of the frontier.
    model_desc:
      n_cells: 3 # [DEY: why is petridish using such a tiny model during search while darts uses 8 cells?]
      n_reductions: 1
      n_nodes: 1
      cell_post_op: 'proj_channels'
    seed_train:
      trainer:
        epochs: 80 # number of epochs model will be trained before search
      loader:
        train_batch: 64
    post_train:
      trainer:
        epochs: 80 # number of epochs model will be trained after search
      loader:
        train_batch: 64
    trainer:
      l1_alphas:  0.001   # as per paper
      epochs: 80 # number of epochs model will be trained during search
    loader:
      train_batch: 64
      val_ratio: 0.1 #split portion for test set, 0 to 1  [DEY: why is this 0.1?]<|MERGE_RESOLUTION|>--- conflicted
+++ resolved
@@ -15,7 +15,7 @@
     final_desc_foldername: '$expdir/model_desc_gallery' # 
     model_desc:
       cell_post_op: 'proj_channels'
-      n_cells_multiplier: 1.5
+      n_cells_multiplier: 1.0
     loader:
       train_batch: 64
   search:
@@ -24,11 +24,7 @@
       convex_hull_eps: 0.025 # tolerance 
       max_parent_samples: 10000000 # maximum number of trials in the parent pool sampler function before giving up and returning a random parent model
       max_madd: 200000000 # if any parent model reaches this many multiply-additions then the search is terminated or it it reaches maximum number of parent pool size
-<<<<<<< HEAD
       max_parent_models: 80 # if the pool of parent models reaches this size then search is terminated or if it reaches max multiply-adds
-=======
-      max_parent_models: 20 # if the pool of parent models reaches this size then search is terminated or if it reaches max multiply-adds
->>>>>>> e07ca940
     search_iters: 4
     pareto:
       max_cells: 8
