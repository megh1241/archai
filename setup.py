--- conflicted
+++ resolved
@@ -14,13 +14,8 @@
     'requests', 'seaborn', 'h5py', 'rarfile',
     'gorilla', 'pyyaml', 'overrides', 'runstats', 'psutil', 'statopt',
     'pyunpack', 'patool', 'ray>=1.0.0', 'Send2Trash',
-<<<<<<< HEAD
     'transformers>=4.16.2', 'pytorch_lightning', 'tokenizers>=0.10.3', 'datasets',
-    'onnx', 'onnxruntime', 'coloredlogs', 'sympy',
-=======
-    'transformers>=4.15.0', 'pytorch_lightning', 'tokenizers>=0.10.3', 'datasets',
     'onnx==1.10.2', 'onnxruntime', 'coloredlogs', 'sympy',
->>>>>>> dc193430
     'ftfy', # needed for text scoring, fixes text for you
     # nvidia transformer-xl
     'dllogger @ git+https://github.com/NVIDIA/dllogger.git',
