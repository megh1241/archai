<<<<<<< HEAD
from typing import Type

from overrides import overrides

from archai.common.common import get_conf
from archai.nas.exp_runner import ExperimentRunner
from archai.nas.arch_trainer import ArchTrainer, TArchTrainer
from archai.algos.darts.bilevel_arch_trainer import BilevelArchTrainer
from archai.algos.gumbelsoftmax.gs_arch_trainer import GsArchTrainer
from .divnas_cell_builder import DivnasCellBuilder
from .divnas_finalizers import DivnasFinalizers
from archai.algos.divnas.divnas_rank_finalizer import DivnasRankFinalizers
from archai.nas.finalizers import Finalizers

class DivnasExperimentRunner(ExperimentRunner):

    @overrides
    def cell_builder(self)->DivnasCellBuilder:
        return DivnasCellBuilder()

    @overrides
    def trainer_class(self)->TArchTrainer:
        conf = get_conf()
        trainer = conf['nas']['search']['divnas']['archtrainer']
        
        if trainer == 'bilevel':
            return BilevelArchTrainer
        elif trainer == 'noalpha':
            return ArchTrainer
        else:
            raise NotImplementedError


    @overrides
    def finalizers(self)->Finalizers:
        conf = get_conf()
        finalizer = conf['nas']['search']['finalizer']

        if finalizer == 'mi':
            return DivnasFinalizers()
        elif finalizer == 'mi_ranked':
            return DivnasRankFinalizers()
        else:
            return super().finalizers()        
=======
# Copyright (c) Microsoft Corporation.
# Licensed under the MIT license.

from typing import Type

from overrides import overrides

from archai.common.common import get_conf
from archai.nas.exp_runner import ExperimentRunner
from archai.nas.arch_trainer import ArchTrainer, TArchTrainer
from archai.algos.darts.bilevel_arch_trainer import BilevelArchTrainer
from archai.algos.gumbelsoftmax.gs_arch_trainer import GsArchTrainer
from .divnas_cell_builder import DivnasCellBuilder
from .divnas_finalizers import DivnasFinalizers
from archai.nas.finalizers import Finalizers

class DivnasExperimentRunner(ExperimentRunner):

    @overrides
    def cell_builder(self)->DivnasCellBuilder:
        return DivnasCellBuilder()

    @overrides
    def trainer_class(self)->TArchTrainer:
        conf = get_conf()
        trainer = conf['nas']['search']['divnas']['archtrainer']
        
        if trainer == 'bilevel':
            return BilevelArchTrainer
        elif trainer == 'noalpha':
            return ArchTrainer
        else:
            raise NotImplementedError


    @overrides
    def finalizers(self)->Finalizers:
        conf = get_conf()
        finalizer = conf['nas']['search']['finalizer']

        if finalizer == 'mi':
            return DivnasFinalizers()
        else:
            return super().finalizers()


        
>>>>>>> 8501080f
<|MERGE_RESOLUTION|>--- conflicted
+++ resolved
@@ -1,49 +1,3 @@
-<<<<<<< HEAD
-from typing import Type
-
-from overrides import overrides
-
-from archai.common.common import get_conf
-from archai.nas.exp_runner import ExperimentRunner
-from archai.nas.arch_trainer import ArchTrainer, TArchTrainer
-from archai.algos.darts.bilevel_arch_trainer import BilevelArchTrainer
-from archai.algos.gumbelsoftmax.gs_arch_trainer import GsArchTrainer
-from .divnas_cell_builder import DivnasCellBuilder
-from .divnas_finalizers import DivnasFinalizers
-from archai.algos.divnas.divnas_rank_finalizer import DivnasRankFinalizers
-from archai.nas.finalizers import Finalizers
-
-class DivnasExperimentRunner(ExperimentRunner):
-
-    @overrides
-    def cell_builder(self)->DivnasCellBuilder:
-        return DivnasCellBuilder()
-
-    @overrides
-    def trainer_class(self)->TArchTrainer:
-        conf = get_conf()
-        trainer = conf['nas']['search']['divnas']['archtrainer']
-        
-        if trainer == 'bilevel':
-            return BilevelArchTrainer
-        elif trainer == 'noalpha':
-            return ArchTrainer
-        else:
-            raise NotImplementedError
-
-
-    @overrides
-    def finalizers(self)->Finalizers:
-        conf = get_conf()
-        finalizer = conf['nas']['search']['finalizer']
-
-        if finalizer == 'mi':
-            return DivnasFinalizers()
-        elif finalizer == 'mi_ranked':
-            return DivnasRankFinalizers()
-        else:
-            return super().finalizers()        
-=======
 # Copyright (c) Microsoft Corporation.
 # Licensed under the MIT license.
 
@@ -90,5 +44,4 @@
             return super().finalizers()
 
 
-        
->>>>>>> 8501080f
+        