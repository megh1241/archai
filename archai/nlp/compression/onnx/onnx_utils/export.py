# Copyright (c) Microsoft Corporation.
# Licensed under the MIT license.

"""Handles every ONNX-related export methods.
"""

import json
from itertools import chain
from pathlib import Path
from typing import Optional

import torch
from onnx import helper, load_model, numpy_helper, save

<<<<<<< HEAD
from archai.nlp.models.model_loader import load_from_args
=======
from archai.nlp.models.model_loader import load_onnx_config
>>>>>>> 73eeaf3e
from archai.nlp.compression.onnx.onnx_utils.operators import (tril_onnx,
                                                              triu_onnx)


def weight_sharing(onnx_model_path: str, model_type: str) -> None:
    """Shares weights between embedding and softmax layers.

    Args:
        onnx_model_path: Path to the ONNX model that will have weights shared.
        model_type: Type of model to share the weights.

    """

    # Finds nodes in the graph based on their input name
    def _find_nodes_by_input(nodes, input_name):
        return [name for name in nodes.keys() if input_name in nodes[name].input]

    # Finds weights in the graph based on their shape
    def _find_weights_by_shape(weights, shape):
        return [name for name in weights.keys() if numpy_helper.to_array(weights[name]).shape == shape]

    # Loads the ONNX model
    model = load_model(onnx_model_path)

    # Gathers weights and nodes from the loaded model
    weights = {w.name:w for w in model.graph.initializer}
    nodes = {n.name:n for n in model.graph.node}

    if model_type == 'hf_gpt2':
        n_emb_weight = 1
        n_cutoffs = 0

    elif model_type == 'mem_transformer':
        n_emb_weight = len(list(filter(lambda x: 'word_emb.emb_layers' in x, weights.keys())))
        n_cutoffs = n_emb_weight - 1

    else:
<<<<<<< HEAD
        raise ValueError(f'Model {model_type} not supported for weight sharing.')
=======
        raise ValueError(f'model_type: {model_type} not supported for weight sharing.')
>>>>>>> 73eeaf3e

    for i in range(n_emb_weight):
        # Grabs the embedding weights pointer and removes from the graph
        emb_weight_name = f'word_emb.emb_layers.{i}.weight'
        if model_type == 'hf_gpt2':
            emb_weight_name = 'transformer.wte.weight'

        emb_weight = numpy_helper.to_array(weights[emb_weight_name])
        model.graph.initializer.remove(weights[emb_weight_name])

        # Replaces the duplicated embedding weights by the softmax ones
        softmax_shape = (emb_weight.shape[1], emb_weight.shape[0])
        if i == 0:
            softmax_shape = (emb_weight.shape[1], emb_weight.shape[0] + n_cutoffs)
        softmax_weight = _find_weights_by_shape(weights, softmax_shape)[0]
        emb_gather_name = _find_nodes_by_input(nodes, emb_weight_name)[0]
        nodes[emb_gather_name].attribute.append(helper.make_attribute('axis', 1))
        nodes[emb_gather_name].input[0] = softmax_weight

        # Adds a "Transpose" node to invert the new embedding weights
        permute_dim = [1, 2, 0]
        if n_cutoffs != 0:
            permute_dim = [1, 0, 2]
        emb_gather_output = nodes[emb_gather_name].output[0]
        transpose_node_output = f'transposed_out_{i}'
        transpose_node = helper.make_node('Transpose', [emb_gather_output], [transpose_node_output], perm=permute_dim)
        model.graph.node.append(transpose_node)

        # Links the previous embedding output with the "Transpose" node
        emb_gather = _find_nodes_by_input(nodes, emb_gather_output)[0]
        nodes[emb_gather].input[0] = transpose_node_output

    # Saves the ONNX model
    save(model, onnx_model_path)


def export_onnx_from_torch(model: torch.nn.Module,
                           model_config: dict,
                           model_type: str,
                           onnx_model_path: str,
                           share_weights: Optional[bool] = True,
                           do_constant_folding: Optional[bool] = True,
                           opset_version: Optional[int] = 11) -> None:
    """Exports a PyTorch-based model to ONNX.

    Args:
        model: Input model.
        model_config: Model configuration.
        model_type: Type of model to be exported.
        onnx_model_path: Path to the output ONNX model file.
        share_weights: Whether embedding/softmax weights should be shared.
        do_constant_folding: Whether to apply constant folding.
        opset_version: Version of the operators set.

    """

    # Gathers the proper ONNX configuration instance
<<<<<<< HEAD
    onnx_config = load_from_args(model_type,
                                 cls_type='onnx_config',
                                 model_config=model_config)
=======
    onnx_config = load_onnx_config(model_type, model_config)
>>>>>>> 73eeaf3e

    # Creates the dynamic axes based on inputs and outputs
    dynamic_axes = {name: axes for name, axes in chain(onnx_config.inputs.items(), onnx_config.outputs.items())}

    # Applies a caveat to use unsupported triu/tril by PyTorch
    torch.triu = triu_onnx
    torch.tril = tril_onnx

    # Exports model to ONNX
    torch.onnx.export(model,
                      (onnx_config.mockups,),
                      onnx_model_path,
                      input_names=list(onnx_config.inputs.keys()),
                      output_names=list(onnx_config.outputs.keys()),
                      dynamic_axes=dynamic_axes,
                      do_constant_folding=do_constant_folding,
                      opset_version=opset_version)

    # Adds missing configurations
    model_config['model_type'] = onnx_config.config['model_type']
    model_config['past_key_values'] = onnx_config.config['past_key_values']

    # Exports configuration to JSON
    config_path = Path(onnx_model_path).parent / 'config.json'
    with open(config_path, 'w') as f:
        json.dump(model_config, f)

    # Applies weight sharing
    if share_weights:
        weight_sharing(onnx_model_path, model_type)<|MERGE_RESOLUTION|>--- conflicted
+++ resolved
@@ -12,11 +12,7 @@
 import torch
 from onnx import helper, load_model, numpy_helper, save
 
-<<<<<<< HEAD
-from archai.nlp.models.model_loader import load_from_args
-=======
 from archai.nlp.models.model_loader import load_onnx_config
->>>>>>> 73eeaf3e
 from archai.nlp.compression.onnx.onnx_utils.operators import (tril_onnx,
                                                               triu_onnx)
 
@@ -54,11 +50,7 @@
         n_cutoffs = n_emb_weight - 1
 
     else:
-<<<<<<< HEAD
-        raise ValueError(f'Model {model_type} not supported for weight sharing.')
-=======
         raise ValueError(f'model_type: {model_type} not supported for weight sharing.')
->>>>>>> 73eeaf3e
 
     for i in range(n_emb_weight):
         # Grabs the embedding weights pointer and removes from the graph
@@ -116,13 +108,7 @@
     """
 
     # Gathers the proper ONNX configuration instance
-<<<<<<< HEAD
-    onnx_config = load_from_args(model_type,
-                                 cls_type='onnx_config',
-                                 model_config=model_config)
-=======
     onnx_config = load_onnx_config(model_type, model_config)
->>>>>>> 73eeaf3e
 
     # Creates the dynamic axes based on inputs and outputs
     dynamic_axes = {name: axes for name, axes in chain(onnx_config.inputs.items(), onnx_config.outputs.items())}
