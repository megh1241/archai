--- conflicted
+++ resolved
@@ -145,11 +145,6 @@
         return toks
 
     @overrides
-<<<<<<< HEAD
-    def decode_line(self, ids:List[int])->str:
-        return ' '.join(self.ids_to_tokens(ids))
-    @overrides
-=======
     def decode_text(self, ids:List[int],skip_special_tokens=False)->str:
         syms = self.ids_to_tokens(ids)
         if skip_special_tokens and len(syms):
@@ -159,7 +154,6 @@
                 syms = syms[:-1]
         return ' '.join(syms)
 
->>>>>>> b66a4b45
     def special_token_id(self, sp:SpecialTokenEnum)->Optional[int]:
         return self._tokenizer.token_to_id(self._config.special_token_name(sp))
 
